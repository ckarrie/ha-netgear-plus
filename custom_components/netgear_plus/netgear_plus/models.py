--- conflicted
+++ resolved
@@ -158,11 +158,7 @@
     LOGIN_TEMPLATE = { "method": "post",
                        "url": "http://{ip}/homepage.html",
                        "key": "LoginPassword" }
-<<<<<<< HEAD
-    ALLOWED_COOKIE_TYPES = ["gambitCookie", "SID"]
-=======
     ALLOWED_COOKIE_TYPES = ["gambitCookie"]
->>>>>>> 9bd6788f
 
 
 class GS316EPP(GS316EP):
